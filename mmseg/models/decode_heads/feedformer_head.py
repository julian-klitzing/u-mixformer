--- conflicted
+++ resolved
@@ -762,40 +762,12 @@
         self.attn_c2_c1 = BlockPlus(dim1=c4_in_channels, dim2=c1_in_channels, num_heads=8, mlp_ratio=4, #query:c2, key&value:c1
                                 drop_path=0.1, pool_ratio=8)
 
-<<<<<<< HEAD
         self.linear_fuse = ConvModule(
             in_channels=(c4_in_channels * 4),
             out_channels=embedding_dim,
             kernel_size=1,
             norm_cfg=dict(type='SyncBN', requires_grad=True)
         )
-=======
-    def reparameterise(self, mu, std):
-        """
-        mu : [batch_size,z_dim]
-        std : [batch_size,z_dim]
-        """
-        # get epsilon from standard normal
-        eps = torch.randn_like(std)
-        return mu + std*eps
-    
-    def reparametrize_n(self, mu, std, n=1):
-        # reference :
-        # http://pytorch.org/docs/0.3.1/_modules/torch/distributions.html#Distribution.sample_n
-        def expand(v):
-            if isinstance(v, Number):
-                return torch.Tensor([v]).expand(n, 1)
-            else:
-                return v.expand(n, *v.size())
-
-        if n != 1 :
-            mu = expand(mu)
-            std = expand(std)
-
-        eps = std.data.new(std.size()).normal_().cuda()
-
-        return mu + eps * std
->>>>>>> 5c9b7881
 
         self.linear_pred = nn.Conv2d(embedding_dim, self.num_classes, kernel_size=1)
 
@@ -808,18 +780,6 @@
         _, _, h2, w2 = c2.shape
         _, _, h1, w1 = c1.shape
 
-<<<<<<< HEAD
-=======
-        Parameters:
-        -----------
-        x : [batch_size,28,28]
-        """
-        # flattent image
-        mu, std = x, F.softplus(x, beta=1)
-        encoder_out = self.reparametrize_n(mu, std) # sample latent based on encoder outputs
-        # encoder_out = self.reparameterise(mu, std) # sample latent based on encoder outputs
-        return encoder_out, mu, std
->>>>>>> 5c9b7881
     
         c1 = c1.flatten(2).transpose(1, 2)
         c2 = c2.flatten(2).transpose(1, 2)
@@ -905,13 +865,9 @@
         c3 = c3.flatten(2).transpose(1, 2)
         c4 = c4.flatten(2).transpose(1, 2) #shape: [batch, h1*w1, patches]
 
-<<<<<<< HEAD
         c4_out, mu, std = self.VIB(c4)
 
         _c4 = self.attn_c4_c1(c4_out, c1, h1, w1, h4, w4)
-=======
-        # c4_out, mu, std = self.VIB(c4)
->>>>>>> 5c9b7881
         # _c4 += c4
         _c4 = c4.permute(0,2,1).reshape(n, -1, h4, w4)
         _c4 = resize(_c4, size=(h1,w1), mode='bilinear', align_corners=False)
